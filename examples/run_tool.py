# examples/run_tool.py
"""
<<<<<<< HEAD
This script serves as an example of how to use the TheMule Atomic HITL tool
as a library, primarily through the `hitl_node_run` function.

It demonstrates:
1. Importing `hitl_node_run` and other necessary components from the
   `themule_atomic_hitl` package. It includes a fallback mechanism to adjust
   `sys.path` if the package is not installed, allowing the example to be run
   directly from the repository.
2. Running `hitl_node_run` with simple string content and default UI configuration.
3. Running `hitl_node_run` with dictionary content (loaded from `sample_data.json`)
   and default UI configuration.
4. Running `hitl_node_run` with string content and a custom UI configuration
   (loaded from `config.json`).
=======
This script serves as an example of how to launch the TheMule Atomic HITL application.

It demonstrates:
1. Importing the `run_application` function from the `themule_atomic_hitl` package.
   It includes a fallback mechanism to import from the `src` directory if the package
   is not installed, allowing the example to be run directly from the repository.
2. Constructing paths to the example `data.json` and `config.json` files,
   which are expected to be in the same directory as this script.
3. Performing basic checks to ensure these JSON files exist before launching.
4. Calling `run_application` with the paths to the data and configuration files.
>>>>>>> 9e62a737

To run this example:
- Ensure you have the necessary dependencies installed (e.g., from requirements.txt).
- Navigate to the root of the repository.
- Execute: `python examples/run_tool.py`
"""
<<<<<<< HEAD
import sys
import os
import json # For loading data and printing results

# --- Adjust Python path for direct execution ---
# This section allows the script to find the 'src' directory when running
# directly from the repository, if the package hasn't been formally installed.
try:
    # Attempt to import assuming the package is installed or src is already in path
    from src.themule_atomic_hitl import hitl_node_run
    from src.themule_atomic_hitl.runner import _load_data_file # Helper for loading JSON data
    from src.themule_atomic_hitl.config import Config # Though hitl_node_run handles Config internally
except ImportError:
    print("Attempting to run from source directory by adjusting Python path...")
    project_root = os.path.dirname(os.path.dirname(os.path.abspath(__file__)))
    if project_root not in sys.path:
        sys.path.insert(0, project_root)
    try:
        from src.themule_atomic_hitl import hitl_node_run
        from src.themule_atomic_hitl.runner import _load_data_file
        from src.themule_atomic_hitl.config import Config
        print(f"Successfully imported components from source directory: {project_root}")
    except ImportError as e:
        print(f"Failed to import components from source directory: {project_root}")
=======

import sys
import os
# The `json` import was removed as `run_application` (and its internal _load_json_file helper)
# now handles the file loading and JSON parsing internally.

# --- Import `run_application` ---
# This section attempts to import the main application runner.
# It first tries to import it as if `themule_atomic_hitl` is an installed package.
# If that fails (ImportError), it assumes the script is being run from within the
# repository structure and adjusts `sys.path` to find the `src` directory.

try:
    # Attempt to import from the installed package (standard way)
    from themule_atomic_hitl import run_application
except ImportError:
    # Fallback for running directly from the repository (e.g., `python examples/run_tool.py`)
    # This modification to sys.path allows Python to find the 'src' directory
    # when the package hasn't been formally installed (e.g., via pip install .).
    print("Package 'themule_atomic_hitl' not found as installed. Attempting to run from source...")
    # Get the directory containing this script (e.g., /path/to/repo/examples)
    current_script_dir = os.path.dirname(os.path.abspath(__file__))
    # Get the parent directory (e.g., /path/to/repo)
    project_root = os.path.dirname(current_script_dir)
    # Add the project root to sys.path so 'src.themule_atomic_hitl' can be found
    sys.path.insert(0, project_root)
    try:
        from src.themule_atomic_hitl import run_application
        print(f"Successfully imported 'run_application' from source directory: {project_root}")
    except ImportError as e:
        print(f"Failed to import 'run_application' from source directory: {project_root}")
>>>>>>> 9e62a737
        print(f"ImportError: {e}")
        print("Please ensure that the script is run from the project root or that the package is installed.")
        sys.exit(1)


if __name__ == "__main__":
<<<<<<< HEAD
    current_dir = os.path.dirname(os.path.abspath(__file__)) # Directory of this script

    print("Starting HITL example demonstrations...")

    # --- Example 1: Using hitl_node_run with a simple string content and default config ---
    print("\n--- Example 1: Running HITL with simple string content (default config) ---")
    simple_text_content = "This is the initial text. It needs some review and potential edits from the user."

    # hitl_node_run handles QApplication internally if not provided
    final_data_simple = hitl_node_run(content_to_review=simple_text_content)

    if final_data_simple:
        print("\n--- Result from Example 1 (simple string) ---")
        print(json.dumps(final_data_simple, indent=2))
    else:
        print("Example 1: HITL tool run was cancelled or failed.")

    print("\n" + "="*50 + "\n")

    # --- Example 2: Using hitl_node_run with dictionary content from sample_data.json ---
    #    (This will use the default UI config unless a custom one is specified via hitl_node_run)
    print("\n--- Example 2: Running HITL with dictionary content from sample_data.json (default config) ---")
    sample_data_file_path = os.path.join(current_dir, "sample_data.json")

    if not os.path.exists(sample_data_file_path):
        print(f"Error: Sample data file not found at {sample_data_file_path}. Skipping Example 2.")
    else:
        print(f"Using sample data file: {sample_data_file_path}")
        loaded_dict_content = _load_data_file(sample_data_file_path) # Using the helper from runner
        if loaded_dict_content:
            final_data_dict = hitl_node_run(content_to_review=loaded_dict_content)
            if final_data_dict:
                print("\n--- Result from Example 2 (dictionary input) ---")
                print(json.dumps(final_data_dict, indent=2))
            else:
                print("Example 2: HITL tool run was cancelled or failed.")
        else:
            print(f"Example 2: Failed to load data from {sample_data_file_path}.")

    print("\n" + "="*50 + "\n")

    # --- Example 3: Using hitl_node_run with string content and a custom config file ---
    print("\n--- Example 3: Running HITL with string content and custom config.json ---")
    custom_config_file_path = os.path.join(current_dir, "config.json") # The example custom config

    if not os.path.exists(custom_config_file_path):
        print(f"Error: Custom config file not found at {custom_config_file_path}. Skipping Example 3.")
    else:
        print(f"Using custom config file: {custom_config_file_path}")
        custom_text_content = "This text will be edited using a custom UI configuration defined in 'config.json'."
        final_data_custom_config = hitl_node_run(
            content_to_review=custom_text_content,
            custom_config_path=custom_config_file_path
        )
        if final_data_custom_config:
            print("\n--- Result from Example 3 (custom config) ---")
            print(json.dumps(final_data_custom_config, indent=2))
        else:
            print("Example 3: HITL tool run was cancelled or failed.")

    print("\nAll examples finished.")
=======
    """
    Main execution block.
    This code runs when the script is executed directly.
    """

    # --- Define Paths to Data and Config Files ---
    # The example `data.json` and `config.json` are expected to be in the same
    # directory as this `run_tool.py` script (i.e., within the 'examples' folder).
    current_dir = os.path.dirname(os.path.abspath(__file__)) # Gets the directory of this script
    data_file = os.path.join(current_dir, "data.json")       # Path to examples/data.json
    config_file = os.path.join(current_dir, "config.json")   # Path to examples/config.json

    # --- File Existence Checks ---
    # It's good practice to check if the required files exist before trying to use them.
    if not os.path.exists(data_file):
        print(f"Error: Data file not found at the expected location: {data_file}")
        print("Please ensure 'data.json' is in the 'examples' directory.")
        sys.exit(1) # Exit if the data file is missing
    if not os.path.exists(config_file):
        print(f"Error: Config file not found at the expected location: {config_file}")
        print("Please ensure 'config.json' is in the 'examples' directory.")
        sys.exit(1) # Exit if the config file is missing

    print(f"Using data file: {data_file}")
    print(f"Using config file: {config_file}")

    # --- Run the Application ---
    # The `run_application` function from `themule_atomic_hitl.runner`
    # now expects the file paths to the data and configuration JSON files.
    # It will handle opening and parsing these files internally.
    run_application(data_file_path=data_file, config_file_path=config_file)
>>>>>>> 9e62a737
<|MERGE_RESOLUTION|>--- conflicted
+++ resolved
@@ -1,6 +1,6 @@
 # examples/run_tool.py
 """
-<<<<<<< HEAD
+
 This script serves as an example of how to use the TheMule Atomic HITL tool
 as a library, primarily through the `hitl_node_run` function.
 
@@ -14,25 +14,13 @@
    and default UI configuration.
 4. Running `hitl_node_run` with string content and a custom UI configuration
    (loaded from `config.json`).
-=======
-This script serves as an example of how to launch the TheMule Atomic HITL application.
-
-It demonstrates:
-1. Importing the `run_application` function from the `themule_atomic_hitl` package.
-   It includes a fallback mechanism to import from the `src` directory if the package
-   is not installed, allowing the example to be run directly from the repository.
-2. Constructing paths to the example `data.json` and `config.json` files,
-   which are expected to be in the same directory as this script.
-3. Performing basic checks to ensure these JSON files exist before launching.
-4. Calling `run_application` with the paths to the data and configuration files.
->>>>>>> 9e62a737
 
 To run this example:
 - Ensure you have the necessary dependencies installed (e.g., from requirements.txt).
 - Navigate to the root of the repository.
 - Execute: `python examples/run_tool.py`
 """
-<<<<<<< HEAD
+
 import sys
 import os
 import json # For loading data and printing results
@@ -57,46 +45,12 @@
         print(f"Successfully imported components from source directory: {project_root}")
     except ImportError as e:
         print(f"Failed to import components from source directory: {project_root}")
-=======
-
-import sys
-import os
-# The `json` import was removed as `run_application` (and its internal _load_json_file helper)
-# now handles the file loading and JSON parsing internally.
-
-# --- Import `run_application` ---
-# This section attempts to import the main application runner.
-# It first tries to import it as if `themule_atomic_hitl` is an installed package.
-# If that fails (ImportError), it assumes the script is being run from within the
-# repository structure and adjusts `sys.path` to find the `src` directory.
-
-try:
-    # Attempt to import from the installed package (standard way)
-    from themule_atomic_hitl import run_application
-except ImportError:
-    # Fallback for running directly from the repository (e.g., `python examples/run_tool.py`)
-    # This modification to sys.path allows Python to find the 'src' directory
-    # when the package hasn't been formally installed (e.g., via pip install .).
-    print("Package 'themule_atomic_hitl' not found as installed. Attempting to run from source...")
-    # Get the directory containing this script (e.g., /path/to/repo/examples)
-    current_script_dir = os.path.dirname(os.path.abspath(__file__))
-    # Get the parent directory (e.g., /path/to/repo)
-    project_root = os.path.dirname(current_script_dir)
-    # Add the project root to sys.path so 'src.themule_atomic_hitl' can be found
-    sys.path.insert(0, project_root)
-    try:
-        from src.themule_atomic_hitl import run_application
-        print(f"Successfully imported 'run_application' from source directory: {project_root}")
-    except ImportError as e:
-        print(f"Failed to import 'run_application' from source directory: {project_root}")
->>>>>>> 9e62a737
-        print(f"ImportError: {e}")
         print("Please ensure that the script is run from the project root or that the package is installed.")
         sys.exit(1)
 
 
 if __name__ == "__main__":
-<<<<<<< HEAD
+
     current_dir = os.path.dirname(os.path.abspath(__file__)) # Directory of this script
 
     print("Starting HITL example demonstrations...")
@@ -157,37 +111,4 @@
         else:
             print("Example 3: HITL tool run was cancelled or failed.")
 
-    print("\nAll examples finished.")
-=======
-    """
-    Main execution block.
-    This code runs when the script is executed directly.
-    """
-
-    # --- Define Paths to Data and Config Files ---
-    # The example `data.json` and `config.json` are expected to be in the same
-    # directory as this `run_tool.py` script (i.e., within the 'examples' folder).
-    current_dir = os.path.dirname(os.path.abspath(__file__)) # Gets the directory of this script
-    data_file = os.path.join(current_dir, "data.json")       # Path to examples/data.json
-    config_file = os.path.join(current_dir, "config.json")   # Path to examples/config.json
-
-    # --- File Existence Checks ---
-    # It's good practice to check if the required files exist before trying to use them.
-    if not os.path.exists(data_file):
-        print(f"Error: Data file not found at the expected location: {data_file}")
-        print("Please ensure 'data.json' is in the 'examples' directory.")
-        sys.exit(1) # Exit if the data file is missing
-    if not os.path.exists(config_file):
-        print(f"Error: Config file not found at the expected location: {config_file}")
-        print("Please ensure 'config.json' is in the 'examples' directory.")
-        sys.exit(1) # Exit if the config file is missing
-
-    print(f"Using data file: {data_file}")
-    print(f"Using config file: {config_file}")
-
-    # --- Run the Application ---
-    # The `run_application` function from `themule_atomic_hitl.runner`
-    # now expects the file paths to the data and configuration JSON files.
-    # It will handle opening and parsing these files internally.
-    run_application(data_file_path=data_file, config_file_path=config_file)
->>>>>>> 9e62a737
+    print("\nAll examples finished.")