--- conflicted
+++ resolved
@@ -57,11 +57,9 @@
     # Run tests only for the llm_prompt_tool module
     python run_tests.py llm_prompt_tool
     ```
-<<<<<<< HEAD
+    
 The script will output a detailed, human-readable report to the console, summarizing the results and detailing any failures or errors. For more detailed documentation on the `llm_prompt_tool`, please see [`doc/llm_prompt_tool_description.md`](doc/llm_prompt_tool_description.md).
-=======
-The script will output a detailed, human-readable report to the console, summarizing the results and detailing any failures or errors.
->>>>>>> 2139bea3
+
 
 ### Pre-Push Hook (Recommended for Developers)
 
