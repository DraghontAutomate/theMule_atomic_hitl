--- conflicted
+++ resolved
@@ -11,11 +11,9 @@
 from unittest.mock import MagicMock
 import json
 import re
-<<<<<<< HEAD
 import tempfile
 import shutil
-=======
->>>>>>> 2139bea3
+
 
 # We need the actual LLMService for spec'ing the mock
 from src.themule_atomic_hitl.llm_service import LLMService
@@ -75,12 +73,10 @@
                 "system_prompts": {"locator": "mock_locator_prompt", "editor": "mock_editor_prompt"}
             }
         }
-<<<<<<< HEAD
+
         self.test_dir = tempfile.mkdtemp()
         self.temp_config_file_path = os.path.join(self.test_dir, "temp_test_core_config.json")
-=======
-        self.temp_config_file_path = "temp_test_core_config.json"
->>>>>>> 2139bea3
+
         with open(self.temp_config_file_path, 'w') as f:
             json.dump(self.sample_config_dict, f)
 
@@ -179,7 +175,6 @@
         # --- 3. User provides clarification and retries ---
         current_hint_for_retry = self.editor_logic.active_edit_task['user_hint']
         self.editor_logic.update_active_task_and_retry(current_hint_for_retry, "make it bold")
-<<<<<<< HEAD
 
         # --- 4. System re-processes, user confirms location again, and new diff is shown ---
         self.assertEqual(self.mock_callbacks['confirm_location_details'].call_count, 2, "Location confirmation should be called a second time for the retry.")
@@ -187,11 +182,7 @@
         loc_args_2, _ = self.mock_callbacks['confirm_location_details'].call_args
         self.editor_logic.proceed_with_edit_after_location_confirmation(loc_args_2[0], loc_args_2[2])
 
-=======
-
-        # --- 4. System re-processes and asks for diff approval again ---
-        self.assertEqual(self.mock_callbacks['confirm_location_details'].call_count, 2, "Location confirmation should be called a second time for the retry.")
->>>>>>> 2139bea3
+
         self.assertEqual(self.mock_callbacks['show_diff_preview'].call_count, 2, "Diff preview should be shown a second time for the retry.")
         diff_args_2, _ = self.mock_callbacks['show_diff_preview'].call_args
         self.assertEqual(diff_args_2[1], "EDITED based on 'make it bold': [CONTENT]", "The edited snippet for the retry is incorrect.")
